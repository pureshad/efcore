--- conflicted
+++ resolved
@@ -250,10 +250,7 @@
     [ ! -z "${config_tools_source:-}" ] && tools_source="$config_tools_source"
 fi
 
-<<<<<<< HEAD
-=======
 [ -z "${DOTNET_HOME:-}" ] && DOTNET_HOME="$HOME/.dotnet"
->>>>>>> 68a631e4
 [ -z "$channel" ] && channel='master'
 [ -z "$tools_source" ] && tools_source='https://aspnetcore.blob.core.windows.net/buildtools'
 
