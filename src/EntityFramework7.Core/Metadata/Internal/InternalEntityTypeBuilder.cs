--- conflicted
+++ resolved
@@ -287,12 +287,8 @@
 
             if (!CanSetNavigation(navigationName, foreignKey, configurationSource, canOverrideSameSource))
             {
-<<<<<<< HEAD
-                return null;
-=======
                 // TODO: If there's a conflicting navigation throw for explicit
-                return false;
->>>>>>> 6ecd30ea
+                return null;
             }
 
             var removedNavigation = existingNavigation?.DeclaringEntityType.RemoveNavigation(existingNavigation);
